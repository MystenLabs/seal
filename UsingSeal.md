## Table of Contents:

- [Introduction](README.md)
- [Seal Design](Design.md)
- [Seal Beta Terms of Service](TermsOfService.md)

# Using Seal

## For Dapp Developers

**Access control management**

Packages should define `seal_approve*` functions in their modules to control access to the keys associated with their identity namespace. Guidelines for defining `seal_approve*` functions::
- A package can include multiple `seal_approve*` functions, each implementing different access control logic and accepting different input parameters.
- The first parameter must be the requested identity, excluding the package ID prefix. For example: `id: vector<u8>`.
- If access is not granted, the function should abort without returning a value.
- To support future upgrades and maintain backward compatibility, define `seal_approve*` functions as non-public `entry` functions whenever possible.

See [move/patterns](./move/patterns) for examples and useful patterns.

As `seal_approve*` functions are standard Move functions, they can be tested locally using Move tests.
Building and publishing the code can be done using the [`Sui CLI`](https://docs.sui.io/references/cli), e.g.,: 
```shell
cd examples/move
sui move build
sui client publish --gas-budget 100000000
```

**Limitations**

The `seal_approve*` functions are evaluated on full nodes using the `dry_run_transaction_block` RPC call. This call executes the associated Move code using the full node’s local view of the chain state. Because full nodes operate independently, the result of `dry_run_transaction_block` may vary across nodes based on differences in their internal state.

When using `seal_approve*` functions, keep the following in mind:
- Changes to onchain state may take time to propagate. As a result, full nodes may not always reflect the latest state.
- `seal_approve*` functions are not evaluated atomically across all key servers. Avoid relying on frequently changing state to determine access, as different full nodes may observe different versions of the chain.
- Do not rely on invariants that depend on the relative order of transactions within a checkpoint. For example, the following code assumes a specific ordering of increment operations, but full nodes may observe different intermediate counter values due to interleaved execution.

```move

struct Counter {
    id: UID,
    count: u64,
}

public fun increment(counter: &mut Counter) {
    counter.count = counter.count + 1;
}

entry fun seal_approve(id: vector<u8>, cnt1: &Counter, cnt2: &Counter) {
    assert!(cnt1.count == cnt2.count, ENoAccess);
    ...
}
```

- `seal_approve*` functions must be side-effect free and cannot modify onchain state.
- Although the `Random` module is available, its output is not secure and not deterministic across full nodes. Avoid using it within `seal_approve*` functions.
- During Seal evaluation, only `seal_approve*` functions can be invoked directly. These functions should not assume composition with other [PTB (Programmable Transaction Block)](https://docs.sui.io/concepts/transactions/prog-txn-blocks) commands.

**Encryption and decryption**

The recommended way to encrypt and decrypt the data is to use the [Seal SDK](https://www.npmjs.com/package/@mysten/seal).
<<<<<<< HEAD

First, the app must select the set of key servers it intends to use. Each key server registers its name, public key, and URL onchain by creating a `KeyServer` object. To reference a key server, use the object ID of its corresponding `KeyServer`. A common approach for app developers is to use a fixed, preconfigured set of key servers within their app. Alternatively, the app can support a dynamic selection of key servers, for example, allowing users to choose which servers to use. In this case, the app should display a list of available key servers along with their URLs. After the user selects one or more servers, the app must verify that each provided URL corresponds to the claimed key server.

> [!IMPORTANT]
> Anyone can create an onchain `KeyServer` object that references a known URL (such as `seal.mystenlabs.com`) but uses a different public key. To prevent impersonation, the SDK performs a verification step: it fetches the object ID from the server’s `/v1/service` endpoint and compares it with the object ID registered onchain.

=======

First, the app must select the set of key servers it intends to use. Each key server registers its name, public key, and URL onchain by creating a `KeyServer` object. To reference a key server, use the object ID of its corresponding `KeyServer`. A common approach for app developers is to use a fixed, preconfigured set of key servers within their app. Alternatively, the app can support a dynamic selection of key servers, for example, allowing users to choose which servers to use. In this case, the app should display a list of available key servers along with their URLs. After the user selects one or more servers, the app must verify that each provided URL corresponds to the claimed key server.

> [!IMPORTANT]
> Anyone can create an onchain `KeyServer` object that references a known URL (such as `seal.mystenlabs.com`) but uses a different public key. To prevent impersonation, the SDK performs a verification step: it fetches the object ID from the server’s `/v1/service` endpoint and compares it with the object ID registered onchain.

>>>>>>> 78eaf73b
Apps can retrieve a list of trusted (allowlisted) Seal key servers using the `getAllowlistedKeyServers()` function, or use a custom app-defined or user-defined list.

Next, the app should create a `SealClient` object for the selected key servers.
```typescript
const suiClient = new SuiClient({ url: getFullnodeUrl('testnet') });
const client = new SealClient({
    suiClient,
    serverObjectIds: keyServerIds,
    verifyKeyServers: false,
});
```

Set `verifyKeyServers` to `true` if the app or user needs to confirm that the provided URLs correctly correspond to the claimed key servers, as described above. Note that enabling verification introduces additional round-trip requests to the key servers. For best performance, use this option primarily when verifying key servers at app startup. Set `verifyKeyServers` to `false` when verification is not required.
<<<<<<< HEAD

Next, the app can call the `encrypt` method on the `client` instance. This function requires the following parameters:
- the encryption threshold
- the package id of the deployed contract containing the `seal_approve*` functions
- the id associated with the access control policy
- the data to encrypt

=======

Next, the app can call the `encrypt` method on the `client` instance. This function requires the following parameters:
- the encryption threshold
- the package id of the deployed contract containing the `seal_approve*` functions
- the id associated with the access control policy
- the data to encrypt

>>>>>>> 78eaf73b
The `encrypt` function returns two values: the encrypted object, and the symmetric key used for encryption (i.e., the key from the DEM component of the KEM/DEM scheme). The symmetric key can either be ignored or returned to the user as a backup for disaster recovery. If retained, the user can decrypt the data manually using the CLI and the `symmetric-decrypt` command, as shown in the example below.

```typescript
const { encryptedObject: encryptedBytes, key: backupKey } = await client.encrypt({
    threshold: 2,
    packageId: fromHEX(packageId),
    id: fromHEX(id),
    data,
});
```

Note that the encryption does **not** conceal the size of the message. If message size is considered sensitive, pad the message with zeros until its length no longer reveals meaningful information.

> [!NOTE]
<<<<<<< HEAD
> You may use Seal to encrypt an ephemeral symmetric key, which is then used to encrypt the actual data. This approach is useful when storing encrypted content as immutable data on Walrus while keeping the encrypted ephemeral key on Sui. By storing the key separately, you can rotate it over time, for example, to switch to a different set of key servers, without modifying the underlying content.
=======
> Seal supports encrypting an ephemeral symmetric key, which you can use to encrypt your actual content. This approach is useful when storing encrypted data immutably on Walrus while keeping the encrypted key separately on Sui. By managing the key separately, you can update access policies or rotate key servers without modifying the stored content.

> [!TIP]
> The `encryptedBytes` returned from the encryption call can be parsed using `EncryptedObject.parse(encryptedBytes)`. It returns an EncryptedObject instance that includes metadata such as the ID and other associated fields.
>>>>>>> 78eaf73b

Decryption involves a few additional steps:
- The app must create a `SessionKey` object to access the decryption keys for a specific package.
- The user must approve the request by signing it in their wallet. This grants time-limited access to the associated keys.
- The app stores the resulting signature in the `SessionKey` to complete its initialization.

Once initialized, the session key can be used to retrieve multiple decryption keys for the specified package without requiring further user confirmation.

```typescript
const sessionKey = new SessionKey({
    address: suiAddress,
    packageId: fromHEX(packageId),
    ttlMin: 10, // TTL of 10 minutes
});
const message = sessionKey.getPersonalMessage();
const { signature } = await keypair.signPersonalMessage(message); // User confirms in wallet
sessionKey.setPersonalMessageSignature(signature); // Initialization complete
```

<<<<<<< HEAD
=======
> [!NOTE]
> Notes on Session Key
> 1. You can also optioanlly initialize a `SessionKey` with a passed in Signer in the constructor. This is useful for classes that extend `Signer`, e.g. `EnokiSigner`. 
> 2. You can optionally store the `SessionKey` object in [IndexedDB](https://developer.mozilla.org/en-US/docs/Web/API/IndexedDB_API) instead of localStorage if you would like to persist the SessionKey across tabs. See usage for `import` and `export` methods in the SessionKey class. 

>>>>>>> 78eaf73b
The simplest way to perform decryption is to call the client’s `decrypt` function. This function expects a `Transaction` object that invokes the relevant `seal_approve*` functions. The transaction must meet the following requirements:
- It may only call `seal_approve*` functions.
- All calls must be to  the same package.

```typescript
// Create the Transaction for evaluating the seal_approve function.
const tx = new Transaction();
tx.moveCall({
    target: `${packageId}::${moduleName}::seal_approve`, 
    arguments: [
        tx.pure.vector("u8", fromHEX(id)),
        // other arguments
   ]
 });  
const txBytes = tx.build( { client: suiClient, onlyTransactionKind: true })
const decryptedBytes = await client.decrypt({
    data: encryptedBytes,
    sessionKey,
    txBytes,
});
```

<<<<<<< HEAD
=======
> [!TIP]
> To debug a transaction, call `dryRunTransactionBlock` directly with the transaction block.

>>>>>>> 78eaf73b
The `SealClient` caches keys retrieved from Seal key servers to optimize performance during subsequent decryptions, especially when the same id is used across multiple encryptions. 

To retrieve multiple keys efficiently, use the `fetchKeys` function with a multi-command PTB. This approach is recommended when multiple keys are required, as it reduces the number of requests to the key servers. Because key servers may apply rate limiting, developers should design their applications and access policies to minimize the frequency of key retrieval requests.

```typescript
await client.fetchKeys({
    ids: [id1, id2],
    txBytes: txBytesWithTwoSealApproveCalls,
    sessionKey,
    threshold: 2,
});
```

See our [integration tests](https://github.com/MystenLabs/ts-sdks/blob/main/packages/seal/test/unit/integration.test.ts) for an E2E example. Also, see our [example app](https://seal-example.vercel.app/) for a demonstration of allowlist/NFT gated content access.

<<<<<<< HEAD
Onchain decryption in Move is available as well given the derived keys. See [voting.move](./move/patterns/sources/voting.move) for an example.
=======
On-chain decryption in Move is supported using derived keys. For an example, see [voting.move](./move/patterns/sources/voting.move).

> [!TIP]
> If a key server request fails with an `InvalidParameter` error, the cause may be a recently created on-chain object in the PTB input. The key server's full node may not have indexed it yet. Wait a few seconds and retry the request, as subsequent attempts should succeed once the node is in sync.
>>>>>>> 78eaf73b

**Mysten Labs Key Servers**

Mysten Labs maintains a set of key servers for the Seal project:
- mysten-testnet-1: https://seal-key-server-testnet-1.mystenlabs.com
- mysten-testnet-2: https://seal-key-server-testnet-2.mystenlabs.com

Currently, access to above key servers is permissive. However, rate limiting is planned for future, with a target of 4-5 requests per second per user.

## For key server operators

### Setup
Use the `seal-cli` tool to generate a new master key using `cargo run --bin seal-cli genkey`.

Key servers can be registered onchain to enable discoverability. To register a key server, call the `register_and_transfer` function in the `seal::key_server` module. For example:

```shell
sui client call --function register_and_transfer --module key_server --package 0xe126f08d71c79d3e5619fc034da698d9986a76e6b5f2e0d4a00e068e6668ab8f --args mysten-dev-1 https://seal-key-server-testnet-1.mystenlabs.com 0xa023acbf600401017ee17bf918106ea9911914ca017aa3ab9ab5c64beb9bb5236fd9d4d5b5645dc3bc0d4f732ed04fc60d14b9f37987fe5eeb4db07fc0982904ce1ed0b07607ae2e99086e141f6c6a1df6def5f5d434ca7c09856a3750c92969 --gas-budget 10000000
```

Run the server using `cargo run --bin key-server` with environment variables:
- `MASTER_KEY` is the master secret key generated by the `seal-cli` tool.
- `KEY_SERVER_OBJECT_ID` is the object id of the registered key server.
- `NETWORK` specifies the network to connect to, such as `testnet`, `mainnet`, or other supported environments. To use a custom full node, set `NETWORK` to `custom`. When using the `custom` option, you must also set the `NODE_URL` and `GRAPHQL_URL` environment variables with the URLs of your full node and GraphQL endpoint, respectively. Note that the GraphQL support is deprecated and will be removed in a future release.

Example:
```shell
export MASTER_KEY="KYinoC5hVWeWqOUU9dw7PVHiROYFWB/nQZ55Kmytjig="
export KEY_SERVER_OBJECT_ID="0x1ee708e0d09c31593a60bee444f8f36a5a3ce66f1409a9dfb12eb11ab254b06b"
export NETWORK="testnet"
cargo run --bin key-server
```

Alternativelly Docker can be used to run the key server. For example:

```shell
docker build -t seal-key-server .
docker run -p 2024:2024 -e MASTER_KEY="KYinoC5hVWeWqOUU9dw7PVHiROYFWB/nQZ55Kmytjig=" -e KEY_SERVER_OBJECT_ID="0x1ee708e0d09c31593a60bee444f8f36a5a3ce66f1409a9dfb12eb11ab254b06b" -e NETWORK="testnet" seal-key-server
```
<!-- 
Example of a request:
```
curl http://0.0.0.0:2024/health

curl http://0.0.0.0:2024/v1/service

curl -H 'Content-Type: application/json' -d '{"ptb":"AwAgv7n4Pj/owIGk+nMEXJ4KbXvVytgdurspb4BZJ8RdY6MAISDAbM35ybJGgprxCy0H1MuWKsGvRO5zQfk4jn+oAcufAwEBwGzN+cmyRoKa8QstB9TLlirBr0Tuc0H5OI5/qAHLnwOtCKsRAAAAAAABAG0lMvMLkGCIOUyRinodOfXWx1Bxm0JCFS/6RhBLoEUxCXdoaXRlbGlzdAtrbXNfYXBwcm92ZQADAQAAAQEAAQIA","enc_key":"lR69cNXFuB3zyjDI12syH1XC4sfaTo63Ylms/I8yO39OTvuDmngPln8pMTJEwq9v","request_signature":"Ut6iy+f+l/FeMgcim+s3jkQO86nxgqhWweOfqFWwQGi3gercjBnzhoMmzrb0i0Z79iXUwE56GwM/2mgHDRz+CA==","certificate":{"session_vk":"w+xC1R2fZDJeQW4lERxYsd3XVAYy7wOx5sKsIWdwlWw=","creation_time":1737671115293,"ttl_min":9,"signature":"APDPqXOr+HqHMw48qNwDMPezgvwDzojcIaBztBdOYuTaomY2pWBVyXbaFyNN+huz5f44ZgMG1D6PnF/H/OGgkADgFHRr36qyRWIXLGJ/iArkqpw1lMzlikMeDlBjTOheIw=="}}' -X POST http://0.0.0.0:2024/v1/fetch_key
``` -->

Key servers expose a set of metrics via a Prometheus server running on port 9184. They can be viewed in raw form by calling
```shell
curl http://0.0.0.0:9184
```
or used in a data visualization and analytics tool like Grafana.

### Infrastructure requirements

The key server is a lightweight, stateless service that does not require persistent storage. Its stateless design supports horizontal scalability. The service must have access to a trusted full node, ideally one located nearby to reduce latency.

The key server is initialized with an IBE master key, which must be securely stored and accessible only to the service, for example, using a cloud-based key management system (KMS), or a self-managed software or hardware vault.

To protect the service against denial-of-service (DoS) attacks, implement standard mitigations such as rate limiting at the API gateway layer.

## The CLI

We provide a CLI tool `seal-cli` for generating keys, encrypting and decrypting messages.
In the following we demonstrate how to use the CLI to encrypt and decrypt messages.

First, we generate three random key pairs.
In Seal, these would be held by three different key servers by running `cargo run --bin seal-cli genkey`.
The output is random and will be different each time, but for this demo, we assume that we get the following three outputs:
```shell
Masterkey: 6b2eb410ad729f5b2ffa54ca5a2186ef95a1e31df3cccdd346b24f2262279440
Publickey: aeb258b9fb9a2f29f74eb0a1a895860bb1c6ba3f9ea7075366de159e4764413e9ec0597ac9c0dad409723935440a45f40eee4728630ae3ea40a68a819375bba1d78d7810f901d8a469d785d00cfed6bd28f01d41e49c5652d924e9d19fddcf62

Masterkey: 54152de3b08708b18ce5cd69b0c4d732f093cba2ba5c102c4f26e0f210daab75
Publickey: b1076a26f4f82f39d0e767fcd2118659362afe40bce4e8d553258c86756bb74f888bca79f2d6b71edf6e25af89efa83713a223b48a19d2e551897ac92ac7458336cd489be3be025e348ca93f4c94d22594f96f0e08990e51a7de9da8ff29c98f

Masterkey: 2ea9ccdaa224e9fc34ef1458fced17562b2d3757c1ebb223c627173ac6f93806
Publickey: 95fcb465af3791f31d53d80db6c8dcf9f83a419b2570614ecfbb068f47613da17cb9ffc66bb052b9546f17196929538f0bd2d38e1f515d9916e2db13dc43e0ccbd4cb3d7cbb13ffecc0b68b37481ebaaaa17cad18096a9c2c27a797f17d78623
```

For this example, assume that the onchain object ids for the three `KeyServer`s are `0x1`, `0x2`, and `0x3` respectively.
Also, assume that the package id is `0x0` and the threshold in use is 2.
Using the above public keys, we can now encrypt the message `54686520646966666572656e6365206265747765656e2061204d697261636c6520616e64206120466163742069732065786163746c792074686520646966666572656e6365206265747765656e2061206d65726d61696420616e642061207365616c` under the id `53e66d756e6472206672f3f069`.  

```shell
cargo run --bin seal-cli encrypt-aes --message 54686520646966666572656e6365206265747765656e2061204d697261636c6520616e64206120466163742069732065786163746c792074686520646966666572656e6365206265747765656e2061206d65726d61696420616e642061207365616c --package-id 0x0 --id 53e66d756e6472206672f3f069 --threshold 2 aeb258b9fb9a2f29f74eb0a1a895860bb1c6ba3f9ea7075366de159e4764413e9ec0597ac9c0dad409723935440a45f40eee4728630ae3ea40a68a819375bba1d78d7810f901d8a469d785d00cfed6bd28f01d41e49c5652d924e9d19fddcf62 b1076a26f4f82f39d0e767fcd2118659362afe40bce4e8d553258c86756bb74f888bca79f2d6b71edf6e25af89efa83713a223b48a19d2e551897ac92ac7458336cd489be3be025e348ca93f4c94d22594f96f0e08990e51a7de9da8ff29c98f 95fcb465af3791f31d53d80db6c8dcf9f83a419b2570614ecfbb068f47613da17cb9ffc66bb052b9546f17196929538f0bd2d38e1f515d9916e2db13dc43e0ccbd4cb3d7cbb13ffecc0b68b37481ebaaaa17cad18096a9c2c27a797f17d78623 -- 0x1 0x2 0x3
```
which gives an output like the following:
```shell
Encrypted object (bcs): 0000000000000000000000000000000000000000000000000000000000000000000d53e66d756e6472206672f3f069030000000000000000000000000000000000000000000000000000000000000001010000000000000000000000000000000000000000000000000000000000000002020000000000000000000000000000000000000000000000000000000000000003030200841b3a59241e099e8b8d9cec1d531b1e8fe4b4170433e30d9aaa9fc764201f69e589a0b2a0e65bfb279d4b25ee1ce8141812bfb785abdb05134c3958f53c2e81e7bc06e5c1f1ebd7e489b5cf652216b13e6b7c2b13da70a4a7c05c3544a1ddf703b627cb3268d74c74ead83fb827c60fa23c1d192fb8a7db50ea8721bf7c95bd1748b5ed7da6873f4a5b539cb16085e5cd174206db776c04902c7d8c02d6fa47aada89c2fa0692973a83a7a900f2b0dd7f7475e55095d0df7b0483ae1192761d368985e51d72597df02764c654536130c905a8de4a6c9169643e9dd01efab17a9200723b7d7b2ede8924cfb3687a0c41599b87bebc9d913d8eb81a2027ba8286a7b2cd9f5303b6b551fa545189e2f13cb65642b66595ca4256f42cdda2ac78af39abde06184da29131437e1417ebb35c7136d2c74b8ab9fa4147077bbcdbfafc2b05458792eefe0424fedef10247b8b3c787e7772800
Symmetric key: e39651e5aa01949ba5174c67a2c37f58ee8217392ba2275a5789f0ac2c3540d8
```
Note that the output contains both the encrypted object in BCS format and the symmetric key, that was used to encrypt the message.
The encrypted object can be shared, e.g., onchain or using Walrus, but the symmetric key should be kept secret because it can be used to decrypt the message directly as follows:
```shell
cargo run --bin seal-cli symmetric-decrypt --key e39651e5aa01949ba5174c67a2c37f58ee8217392ba2275a5789f0ac2c3540d8 0000000000000000000000000000000000000000000000000000000000000000000d53e66d756e6472206672f3f069030000000000000000000000000000000000000000000000000000000000000001010000000000000000000000000000000000000000000000000000000000000002020000000000000000000000000000000000000000000000000000000000000003030200841b3a59241e099e8b8d9cec1d531b1e8fe4b4170433e30d9aaa9fc764201f69e589a0b2a0e65bfb279d4b25ee1ce8141812bfb785abdb05134c3958f53c2e81e7bc06e5c1f1ebd7e489b5cf652216b13e6b7c2b13da70a4a7c05c3544a1ddf703b627cb3268d74c74ead83fb827c60fa23c1d192fb8a7db50ea8721bf7c95bd1748b5ed7da6873f4a5b539cb16085e5cd174206db776c04902c7d8c02d6fa47aada89c2fa0692973a83a7a900f2b0dd7f7475e55095d0df7b0483ae1192761d368985e51d72597df02764c654536130c905a8de4a6c9169643e9dd01efab17a9200723b7d7b2ede8924cfb3687a0c41599b87bebc9d913d8eb81a2027ba8286a7b2cd9f5303b6b551fa545189e2f13cb65642b66595ca4256f42cdda2ac78af39abde06184da29131437e1417ebb35c7136d2c74b8ab9fa4147077bbcdbfafc2b05458792eefe0424fedef10247b8b3c787e7772800
```
which returns the original message:
```shell
Decrypted message: 54686520646966666572656e6365206265747765656e2061204d697261636c6520616e64206120466163742069732065786163746c792074686520646966666572656e6365206265747765656e2061206d65726d61696420616e642061207365616c
```

To decrypt the message, we extract user secret keys for the key servers using their master keys. (In practice those would be retrieved from the key servers as described above.)
For the first key server, the command is as follows:
```shell
cargo run --bin seal-cli extract --package-id 0x0 --id 53e66d756e6472206672f3f069 --master-key 6b2eb410ad729f5b2ffa54ca5a2186ef95a1e31df3cccdd346b24f2262279440
```
and doing this for all three servers, we get the following outputs:
```shell
User secret key: b882fccc1f021c3b995e63a1f7329fcf71f750844195125e6a6b319dde9a7afc24b0c1a29d5a55f5908cf440dd7b3da3

User secret key: 97c30ec9dd6dafa187b732004a4d33414446115af35a1b1c0eb78af094f6e0d4d06830d5d7be9140cbcb05c63aaf7e28

User secret key: 8547bf7a70f7c1f3ad4070af8bc969f4afb82eddfcdca129fcedd6b7df1c91527ccd8d35dd33d0552cd95ba302ee6166
```

Using these extracted keys, we can now decrypt the encrypted object. Since we set the threshold to 2, we need to provide the keys from two servers, and here, we use the first two. 
```shell
cargo run --bin seal-cli decrypt 0000000000000000000000000000000000000000000000000000000000000000000d53e66d756e6472206672f3f069030000000000000000000000000000000000000000000000000000000000000001010000000000000000000000000000000000000000000000000000000000000002020000000000000000000000000000000000000000000000000000000000000003030200841b3a59241e099e8b8d9cec1d531b1e8fe4b4170433e30d9aaa9fc764201f69e589a0b2a0e65bfb279d4b25ee1ce8141812bfb785abdb05134c3958f53c2e81e7bc06e5c1f1ebd7e489b5cf652216b13e6b7c2b13da70a4a7c05c3544a1ddf703b627cb3268d74c74ead83fb827c60fa23c1d192fb8a7db50ea8721bf7c95bd1748b5ed7da6873f4a5b539cb16085e5cd174206db776c04902c7d8c02d6fa47aada89c2fa0692973a83a7a900f2b0dd7f7475e55095d0df7b0483ae1192761d368985e51d72597df02764c654536130c905a8de4a6c9169643e9dd01efab17a9200723b7d7b2ede8924cfb3687a0c41599b87bebc9d913d8eb81a2027ba8286a7b2cd9f5303b6b551fa545189e2f13cb65642b66595ca4256f42cdda2ac78af39abde06184da29131437e1417ebb35c7136d2c74b8ab9fa4147077bbcdbfafc2b05458792eefe0424fedef10247b8b3c787e7772800 b882fccc1f021c3b995e63a1f7329fcf71f750844195125e6a6b319dde9a7afc24b0c1a29d5a55f5908cf440dd7b3da3 97c30ec9dd6dafa187b732004a4d33414446115af35a1b1c0eb78af094f6e0d4d06830d5d7be9140cbcb05c63aaf7e28 -- 0x1 0x2
```
which should give the following output:
```shell
Decrypted message: 54686520646966666572656e6365206265747765656e2061204d697261636c6520616e64206120466163742069732065786163746c792074686520646966666572656e6365206265747765656e2061206d65726d61696420616e642061207365616c
```
which, as expected, is the same as the original message.

The content of an encrypted object can be viewed using the `parse` command. Calling it using the object used in the example above,
```shell
cargo run --bin seal-cli parse 0000000000000000000000000000000000000000000000000000000000000000000d53e66d756e6472206672f3f069030000000000000000000000000000000000000000000000000000000000000001010000000000000000000000000000000000000000000000000000000000000002020000000000000000000000000000000000000000000000000000000000000003030200841b3a59241e099e8b8d9cec1d531b1e8fe4b4170433e30d9aaa9fc764201f69e589a0b2a0e65bfb279d4b25ee1ce8141812bfb785abdb05134c3958f53c2e81e7bc06e5c1f1ebd7e489b5cf652216b13e6b7c2b13da70a4a7c05c3544a1ddf703b627cb3268d74c74ead83fb827c60fa23c1d192fb8a7db50ea8721bf7c95bd1748b5ed7da6873f4a5b539cb16085e5cd174206db776c04902c7d8c02d6fa47aada89c2fa0692973a83a7a900f2b0dd7f7475e55095d0df7b0483ae1192761d368985e51d72597df02764c654536130c905a8de4a6c9169643e9dd01efab17a9200723b7d7b2ede8924cfb3687a0c41599b87bebc9d913d8eb81a2027ba8286a7b2cd9f5303b6b551fa545189e2f13cb65642b66595ca4256f42cdda2ac78af39abde06184da29131437e1417ebb35c7136d2c74b8ab9fa4147077bbcdbfafc2b05458792eefe0424fedef10247b8b3c787e7772800
```
shows the content of the encrypted object in a human-readable format:
```shell
Version: 0
Package ID: 0x0000000000000000000000000000000000000000000000000000000000000000
ID: 53e66d756e6472206672f3f069
Services: share index:
  0x0000000000000000000000000000000000000000000000000000000000000001: 1
  0x0000000000000000000000000000000000000000000000000000000000000002: 2
  0x0000000000000000000000000000000000000000000000000000000000000003: 3
Threshold: 2
Ciphertext:
  Type: AES-256-GCM
  Blob: 3b7d7b2ede8924cfb3687a0c41599b87bebc9d913d8eb81a2027ba8286a7b2cd9f5303b6b551fa545189e2f13cb65642b66595ca4256f42cdda2ac78af39abde06184da29131437e1417ebb35c7136d2c74b8ab9fa4147077bbcdbfafc2b05458792eefe0424fedef10247b8b3c787e77728
  AAD: None

Encrypted shares:
  Type: Boneh-Franklin BLS12-381
  Shares:
    b627cb3268d74c74ead83fb827c60fa23c1d192fb8a7db50ea8721bf7c95bd17
    48b5ed7da6873f4a5b539cb16085e5cd174206db776c04902c7d8c02d6fa47aa
    da89c2fa0692973a83a7a900f2b0dd7f7475e55095d0df7b0483ae1192761d36
  Encapsulation: 841b3a59241e099e8b8d9cec1d531b1e8fe4b4170433e30d9aaa9fc764201f69e589a0b2a0e65bfb279d4b25ee1ce8141812bfb785abdb05134c3958f53c2e81e7bc06e5c1f1ebd7e489b5cf652216b13e6b7c2b13da70a4a7c05c3544a1ddf7
```

[Back to table of contents](#table-of-contents)<|MERGE_RESOLUTION|>--- conflicted
+++ resolved
@@ -59,21 +59,12 @@
 **Encryption and decryption**
 
 The recommended way to encrypt and decrypt the data is to use the [Seal SDK](https://www.npmjs.com/package/@mysten/seal).
-<<<<<<< HEAD
 
 First, the app must select the set of key servers it intends to use. Each key server registers its name, public key, and URL onchain by creating a `KeyServer` object. To reference a key server, use the object ID of its corresponding `KeyServer`. A common approach for app developers is to use a fixed, preconfigured set of key servers within their app. Alternatively, the app can support a dynamic selection of key servers, for example, allowing users to choose which servers to use. In this case, the app should display a list of available key servers along with their URLs. After the user selects one or more servers, the app must verify that each provided URL corresponds to the claimed key server.
 
 > [!IMPORTANT]
 > Anyone can create an onchain `KeyServer` object that references a known URL (such as `seal.mystenlabs.com`) but uses a different public key. To prevent impersonation, the SDK performs a verification step: it fetches the object ID from the server’s `/v1/service` endpoint and compares it with the object ID registered onchain.
 
-=======
-
-First, the app must select the set of key servers it intends to use. Each key server registers its name, public key, and URL onchain by creating a `KeyServer` object. To reference a key server, use the object ID of its corresponding `KeyServer`. A common approach for app developers is to use a fixed, preconfigured set of key servers within their app. Alternatively, the app can support a dynamic selection of key servers, for example, allowing users to choose which servers to use. In this case, the app should display a list of available key servers along with their URLs. After the user selects one or more servers, the app must verify that each provided URL corresponds to the claimed key server.
-
-> [!IMPORTANT]
-> Anyone can create an onchain `KeyServer` object that references a known URL (such as `seal.mystenlabs.com`) but uses a different public key. To prevent impersonation, the SDK performs a verification step: it fetches the object ID from the server’s `/v1/service` endpoint and compares it with the object ID registered onchain.
-
->>>>>>> 78eaf73b
 Apps can retrieve a list of trusted (allowlisted) Seal key servers using the `getAllowlistedKeyServers()` function, or use a custom app-defined or user-defined list.
 
 Next, the app should create a `SealClient` object for the selected key servers.
@@ -87,7 +78,6 @@
 ```
 
 Set `verifyKeyServers` to `true` if the app or user needs to confirm that the provided URLs correctly correspond to the claimed key servers, as described above. Note that enabling verification introduces additional round-trip requests to the key servers. For best performance, use this option primarily when verifying key servers at app startup. Set `verifyKeyServers` to `false` when verification is not required.
-<<<<<<< HEAD
 
 Next, the app can call the `encrypt` method on the `client` instance. This function requires the following parameters:
 - the encryption threshold
@@ -95,15 +85,6 @@
 - the id associated with the access control policy
 - the data to encrypt
 
-=======
-
-Next, the app can call the `encrypt` method on the `client` instance. This function requires the following parameters:
-- the encryption threshold
-- the package id of the deployed contract containing the `seal_approve*` functions
-- the id associated with the access control policy
-- the data to encrypt
-
->>>>>>> 78eaf73b
 The `encrypt` function returns two values: the encrypted object, and the symmetric key used for encryption (i.e., the key from the DEM component of the KEM/DEM scheme). The symmetric key can either be ignored or returned to the user as a backup for disaster recovery. If retained, the user can decrypt the data manually using the CLI and the `symmetric-decrypt` command, as shown in the example below.
 
 ```typescript
@@ -118,14 +99,10 @@
 Note that the encryption does **not** conceal the size of the message. If message size is considered sensitive, pad the message with zeros until its length no longer reveals meaningful information.
 
 > [!NOTE]
-<<<<<<< HEAD
-> You may use Seal to encrypt an ephemeral symmetric key, which is then used to encrypt the actual data. This approach is useful when storing encrypted content as immutable data on Walrus while keeping the encrypted ephemeral key on Sui. By storing the key separately, you can rotate it over time, for example, to switch to a different set of key servers, without modifying the underlying content.
-=======
 > Seal supports encrypting an ephemeral symmetric key, which you can use to encrypt your actual content. This approach is useful when storing encrypted data immutably on Walrus while keeping the encrypted key separately on Sui. By managing the key separately, you can update access policies or rotate key servers without modifying the stored content.
 
 > [!TIP]
 > The `encryptedBytes` returned from the encryption call can be parsed using `EncryptedObject.parse(encryptedBytes)`. It returns an EncryptedObject instance that includes metadata such as the ID and other associated fields.
->>>>>>> 78eaf73b
 
 Decryption involves a few additional steps:
 - The app must create a `SessionKey` object to access the decryption keys for a specific package.
@@ -145,14 +122,11 @@
 sessionKey.setPersonalMessageSignature(signature); // Initialization complete
 ```
 
-<<<<<<< HEAD
-=======
 > [!NOTE]
 > Notes on Session Key
 > 1. You can also optioanlly initialize a `SessionKey` with a passed in Signer in the constructor. This is useful for classes that extend `Signer`, e.g. `EnokiSigner`. 
 > 2. You can optionally store the `SessionKey` object in [IndexedDB](https://developer.mozilla.org/en-US/docs/Web/API/IndexedDB_API) instead of localStorage if you would like to persist the SessionKey across tabs. See usage for `import` and `export` methods in the SessionKey class. 
 
->>>>>>> 78eaf73b
 The simplest way to perform decryption is to call the client’s `decrypt` function. This function expects a `Transaction` object that invokes the relevant `seal_approve*` functions. The transaction must meet the following requirements:
 - It may only call `seal_approve*` functions.
 - All calls must be to  the same package.
@@ -175,12 +149,9 @@
 });
 ```
 
-<<<<<<< HEAD
-=======
 > [!TIP]
 > To debug a transaction, call `dryRunTransactionBlock` directly with the transaction block.
 
->>>>>>> 78eaf73b
 The `SealClient` caches keys retrieved from Seal key servers to optimize performance during subsequent decryptions, especially when the same id is used across multiple encryptions. 
 
 To retrieve multiple keys efficiently, use the `fetchKeys` function with a multi-command PTB. This approach is recommended when multiple keys are required, as it reduces the number of requests to the key servers. Because key servers may apply rate limiting, developers should design their applications and access policies to minimize the frequency of key retrieval requests.
@@ -196,14 +167,10 @@
 
 See our [integration tests](https://github.com/MystenLabs/ts-sdks/blob/main/packages/seal/test/unit/integration.test.ts) for an E2E example. Also, see our [example app](https://seal-example.vercel.app/) for a demonstration of allowlist/NFT gated content access.
 
-<<<<<<< HEAD
-Onchain decryption in Move is available as well given the derived keys. See [voting.move](./move/patterns/sources/voting.move) for an example.
-=======
 On-chain decryption in Move is supported using derived keys. For an example, see [voting.move](./move/patterns/sources/voting.move).
 
 > [!TIP]
 > If a key server request fails with an `InvalidParameter` error, the cause may be a recently created on-chain object in the PTB input. The key server's full node may not have indexed it yet. Wait a few seconds and retry the request, as subsequent attempts should succeed once the node is in sync.
->>>>>>> 78eaf73b
 
 **Mysten Labs Key Servers**
 
