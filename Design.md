## Table of Contents:

- [Introduction](README.md)
- [Using Seal](UsingSeal.md)
- [Seal Beta Terms of Service](TermsOfService.md)

# Seal Design

### Overview

Seal uses a cryptographic primitive called *Identity-Based Encryption (IBE)* to encrypt stored data. This design detail is abstracted away from both developers and users, as Seal does not have visibility into the data it helps secure.

An [IBE scheme](https://en.wikipedia.org/wiki/Identity-based_encryption) consists of the following algorithms:
- `Setup`: Generates a master secret key `msk` and a master public key `mpk`.
- `Derive(msk, id)`: Given a master secret key and an identity `id` (string or byte array), generates a derived secret key `sk` for that identity.
- `Encrypt(mpk, id, m)`: Given a public key, an identity and a message, returns an encryption `c`.
- `Decrypt(sk, c)`: Given  a derived secret key and a ciphertext, compute the message `m`.
Such a scheme is correct if for any `id` and `m`, `(msk, mpk) ← Setup()` and `c ← Encrypt(mpk, id, m)` we have `Decrypt(Derive(msk, id, m), c) = m`.

Note that the domain of identities is *not* fixed, and can be any string/byte array. We use that property below to bound onchain strings to IBE identities.

Seal consists of two main components:
- **Access policies defined on Sui:** A Move package at address `PkgId` controls the subdomain of IBE identities that starts with `[PkgId]` (i.e., all strings of the form `[PkgId]*`). You can think of `[PkgId]` as an identity *namespace*. The package defines, through Move code, who is authorized to access the keys associated with its identity subdomain.
- **Off-chain Key Servers:** Key servers are off-chain services, each holding a single IBE master secret key. Users can request a derived secret key for a specific identity. The key server returns the derived key only if the associated onchain access policy approves the request.

Consider the following basic example for realizing time-lock encryption:
```move
module patterns::tle;

use sui::bcs;
use sui::clock;

const ENoAccess : u64 = 1;

/////////////////////////////////////////////
/// Access control
/// key format: [pkg id][bcs::to_bytes(time)]
entry fun seal_approve(id: vector<u8>, c: &clock::Clock) {
    // Convert the identity to u64.
    let mut prepared: BCS = bcs::new(id);
    let t = prepared.peel_u64();
    let leftovers = prepared.into_remainder_bytes();

    // Check that the time has passed and the entire identity is consumed.
    assert!((leftovers.length() == 0) && (c.timestamp_ms() >= t), ENoAccess);
}
```

The module above controls all IBE identities that begin with its package ID, `PkgId`. To encrypt data with a time-lock `T`, a user selects a key server and encrypts the data using the identity `[PkgId][bcs::to_bytes(T)]` and the server’s IBE master public key. Once the onchain time on Sui exceeds `T`, *anyone* can request the decryption key for the identity `[PkgId][bcs::to_bytes(T)]` from the Seal key server. Access control is enforced by the `seal_approve` function defined in the module. This function receives the requested identity (excluding the `PkgId` prefix) and a `Clock` as arguments. It returns success only if the current time is greater than or equal to `T`. The key server evaluates `seal_approve` locally to determine whether the derived key can be returned.

Time-lock encryption can be applied to a variety of onchain use cases, including MEV-resistant trading, secure voting, and more. For additional examples and useful implementation patterns, see [move/patterns](./move/patterns).

The framework is fully generic. Developers can define custom authorization logic within `seal_approve*` functions and choose which key servers to use based on their application's needs. For example, they may use a fixed set of trusted key servers or allow users to select their preferred servers.

Package upgrades preserve the same identity subdomain. However, only the latest version of the package is used for access control. Specifically, only the `seal_approve*` functions from the most recent version are evaluated. Note that if a package is upgradeable, its access control policy can be changed at any time by the package owner. These changes are transparent and publicly visible onchain.

### Decentralization and trust model

Seal is designed to reduce centralization using a couple of mechanisms.

First, users can choose any combination of one or more key servers and use their master public keys to encrypt data. This setup supports `t-out-of-n` threshold encryption, which ensures:
- **Privacy** as long as fewer than `t` key servers are compromised
- **Liveness** as long as at least `t` key servers are available

Seal does not mandate the use of any specific key server. Instead, users can select key servers based on their own trust assumptions. Key servers may vary in security characteristics, such as running within secure enclaves or being air-gapped, and may operate across different locations and jurisdictions.

> [!IMPORTANT]
> The set of key servers is **not** dynamic once the data is encrypted, and encrypted data cannot be changed to use a different set of servers.

<<<<<<< HEAD
Secondly, a single key server can also be implemented using a multi-party computation (MPC) committee in a `t-out-of-n` configuration. This committee can consist of Sui validators or any other group of participants. We expect MPC-based key servers to be deployed in the near future. Users can choose to use these in addition to standalone key servers. In this setup, the participants in the MPC committee can change over time, allowing for dynamic membership.
=======
Secondly, a single key server can also be implemented using a multi-party computation (MPC) committee in a `t-out-of-n` configuration. This committee can consist of Sui validators or any other group of participants. This mechanism is not yet available, but we expect MPC-based key servers to be deployed in the near future. Users can choose to use these in addition to standalone key servers. In this setup, the participants in the MPC committee can change over time, allowing for dynamic membership.
>>>>>>> 78eaf73b

The security of encrypted data relies on the following assumptions:
- **Key server integrity**: The Seal key servers are not compromised, or, in the case of threshold encryption, fewer than the required threshold are compromised. This includes both the Seal key servers and the Sui full nodes they depend on to evaluate the access policies.
- **Correct access control policy**: The access control policy associated with the encrypted data is accurate and appropriately configured. If package upgrades are enabled, the package owner can modify the policy at any time. The new policy replaces the previous one and governs future access.

### Key Server
A light server is initialized with an identity-based encryption (IBE) master secret key and has access to a trusted full node. In simple deployments, the server runs as a backend service with the secret key stored in protected storage, optionally secured using a software or hardware vault. More advanced deployments may use secure enclaves, MPC committees, or even air-gapped environments to enhance security.

The server exposes only two APIs:
- `/v1/service` - Returns information about the service's onchain registered information.
- `/v1/fetch_key` - Handles a request for one or more derived keys and returns them if access is permitted by the associated package / policies. Each request must meet the following requirements:
    - Be signed by the user's address using `signPersonalMessage`. For details, see the [signed_message](crates/key-server/src/signed_message.rs) format.
    - Include a valid PTB, which is evaluated against the `seal_approve*` rules. For PTB construction guidelines, see [valid_ptb](./crates/key-server/src/valid_ptb.rs).
    - Provide an encryption key to encrypt the response. Encrypting the response ensures that only the requester (the initiator) can decrypt and access the returned keys.

See [crates/key-server](crates/key-server/src/server.rs) for the implementation of the key server.

### User confirmation and sessions
Decryption keys returned from the key server are returned directly to the caller, which is typically the dApp's web page. To ensure that dApps can access only keys explicitly approved by the user, the user must approve the key access request in their wallet. This approval is granted once per package and authorizes a `session key`. The session key allows the dApp to retrieve associated decryption keys for a limited time without requiring repeated user confirmations.

### Cryptographic primitives
Seal is designed to support multiple identity-based encryption (IBE) schemes as Key Encapsulation Mechanisms (KEMs) and various symmetric encryption schemes as Data Encapsulation Mechanisms (DEMs). Currently supported primitives include:
- KEM: Boneh-Franklin IBE with the BLS12-381 curve.
- DEM: AES-256-GCM, HMAC based CTR mode (to be used when onchain decryption is needed).

Post-quantum primitives are planned to be added in the future.

[Back to table of contents](#table-of-contents)<|MERGE_RESOLUTION|>--- conflicted
+++ resolved
@@ -67,11 +67,7 @@
 > [!IMPORTANT]
 > The set of key servers is **not** dynamic once the data is encrypted, and encrypted data cannot be changed to use a different set of servers.
 
-<<<<<<< HEAD
-Secondly, a single key server can also be implemented using a multi-party computation (MPC) committee in a `t-out-of-n` configuration. This committee can consist of Sui validators or any other group of participants. We expect MPC-based key servers to be deployed in the near future. Users can choose to use these in addition to standalone key servers. In this setup, the participants in the MPC committee can change over time, allowing for dynamic membership.
-=======
 Secondly, a single key server can also be implemented using a multi-party computation (MPC) committee in a `t-out-of-n` configuration. This committee can consist of Sui validators or any other group of participants. This mechanism is not yet available, but we expect MPC-based key servers to be deployed in the near future. Users can choose to use these in addition to standalone key servers. In this setup, the participants in the MPC committee can change over time, allowing for dynamic membership.
->>>>>>> 78eaf73b
 
 The security of encrypted data relies on the following assumptions:
 - **Key server integrity**: The Seal key servers are not compromised, or, in the case of threshold encryption, fewer than the required threshold are compromised. This includes both the Seal key servers and the Sui full nodes they depend on to evaluate the access policies.
